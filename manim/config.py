--- conflicted
+++ resolved
@@ -5,13 +5,8 @@
 import types
 
 from . import constants
-<<<<<<< HEAD
+from . import dirs
 from .logger import logger
-
- 
-=======
-from . import dirs
->>>>>>> 304ede48
 
 def parse_cli():
     try:
